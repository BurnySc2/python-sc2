--- conflicted
+++ resolved
@@ -3,18 +3,14 @@
 
 
 class AbstractPlayer:
-<<<<<<< HEAD
-    def __init__(self, p_type, race=None, name=None, difficulty=None, ai_build=None):
+
+    def __init__(self, p_type, race=None, name=None, difficulty=None, ai_build=None, fullscreen=False):
         assert isinstance(p_type, PlayerType), f"p_type is of type {type(p_type)}"
         assert name is None or isinstance(name, str), f"name is of type {type(name)}"
-=======
-    def __init__(self, p_type, race=None, name=None, difficulty=None, fullscreen=False):
-        assert isinstance(p_type, PlayerType)
-        assert name is None or isinstance(name, str)
->>>>>>> e5594137
 
         self.name = name
         self.type = p_type
+        self.fullscreen = fullscreen
         if race is not None:
             self.race = race
         if p_type == PlayerType.Computer:
@@ -33,17 +29,7 @@
         else:
             assert isinstance(race, Race), f"race is of type {type(race)}"
             assert difficulty is None
-<<<<<<< HEAD
             assert ai_build is None
-=======
-
-        self.type = p_type
-        if race is not None:
-            self.race = race
-        if p_type == PlayerType.Computer:
-            self.difficulty = difficulty
-        self.fullscreen=fullscreen
->>>>>>> e5594137
 
 
 class Human(AbstractPlayer):
