from __future__ import annotations
import warnings
import math
from typing import Any, Dict, List, Optional, Set, Tuple, Union, TYPE_CHECKING

from .cache import property_immutable_cache, property_mutable_cache
from .constants import (
    transforming,
    IS_STRUCTURE,
    IS_LIGHT,
    IS_ARMORED,
    IS_BIOLOGICAL,
    IS_MECHANICAL,
    IS_MASSIVE,
    IS_PSIONIC,
    UNIT_BATTLECRUISER,
    UNIT_ORACLE,
    TARGET_GROUND,
    TARGET_AIR,
    TARGET_BOTH,
    IS_SNAPSHOT,
    IS_VISIBLE,
    IS_MINE,
    IS_ENEMY,
    IS_CLOAKED,
    IS_REVEALED,
    CAN_BE_ATTACKED,
    IS_CARRYING_MINERALS,
    IS_CARRYING_VESPENE,
    IS_CARRYING_RESOURCES,
    IS_ATTACKING,
    IS_PATROLLING,
    IS_GATHERING,
    IS_RETURNING,
    IS_COLLECTING,
    IS_CONSTRUCTING_SCV,
    IS_REPAIRING,
    IS_DETECTOR,
    UNIT_PHOTONCANNON,
    UNIT_COLOSSUS,
)
<<<<<<< HEAD
from .data import Alliance, Attribute, CloakState, DisplayType, Race, TargetType, warpgate_abilities, TargetType, \
    Target, race_gas
=======
from .data import (
    Alliance,
    Attribute,
    CloakState,
    DisplayType,
    Race,
    TargetType,
    warpgate_abilities,
    TargetType,
    Target,
    race_gas,
)
>>>>>>> a8a2b89c
from .ids.ability_id import AbilityId
from .ids.buff_id import BuffId
from .ids.upgrade_id import UpgradeId
from .ids.unit_typeid import UnitTypeId
from .position import Point2, Point3
from .unit_command import UnitCommand

warnings.simplefilter("once")

if TYPE_CHECKING:
    from .bot_ai import BotAI
    from .game_data import AbilityData


class UnitOrder:
    @classmethod
    def from_proto(cls, proto, bot_object: BotAI):
        return cls(
            bot_object._game_data.abilities[proto.ability_id],
            (proto.target_world_space_pos if proto.HasField("target_world_space_pos") else proto.target_unit_tag),
            proto.progress,
        )

    def __init__(self, ability: AbilityData, target, progress: float = None):
        """
        :param ability:
        :param target:
        :param progress:
        """
        self.ability = ability
        self.target = target
        self.progress = progress

    def __repr__(self) -> str:
        return f"UnitOrder({self.ability}, {self.target}, {self.progress})"


class Unit:
    def __init__(self, proto_data, bot_object: BotAI):
        """
        :param proto_data:
        :param bot_object:
        """
        self._proto = proto_data
        self._bot_object = bot_object
        # Used by property_immutable_cache
        self.cache = {}

    def __repr__(self) -> str:
        """ Returns string of this form: Unit(name='SCV', tag=4396941328). """
        return f"Unit(name={self.name !r}, tag={self.tag})"

    @property_immutable_cache
    def type_id(self) -> UnitTypeId:
        """ UnitTypeId found in sc2/ids/unit_typeid.
        Caches all type_ids of the same unit type. """
        unit_type = self._proto.unit_type
        if unit_type not in self._bot_object._game_data.unit_types:
            self._bot_object._game_data.unit_types[unit_type] = UnitTypeId(unit_type)
        return self._bot_object._game_data.unit_types[unit_type]

    @property_immutable_cache
    def _type_data(self) -> "UnitTypeData":
        """ Provides the unit type data. """
        return self._bot_object._game_data.units[self._proto.unit_type]

    @property
    def name(self) -> str:
        """ Returns the name of the unit. """
        return self._type_data.name

    @property
    def race(self) -> Race:
        """ Returns the race of the unit """
        return Race(self._type_data._proto.race)

    @property
    def tag(self) -> int:
        """ Returns the unique tag of the unit. """
        return self._proto.tag

    @property
    def is_structure(self) -> bool:
        """ Checks if the unit is a structure. """
        return IS_STRUCTURE in self._type_data.attributes

    @property
    def is_light(self) -> bool:
        """ Checks if the unit has the 'light' attribute. """
        return IS_LIGHT in self._type_data.attributes

    @property
    def is_armored(self) -> bool:
        """ Checks if the unit has the 'armored' attribute. """
        return IS_ARMORED in self._type_data.attributes

    @property
    def is_biological(self) -> bool:
        """ Checks if the unit has the 'biological' attribute. """
        return IS_BIOLOGICAL in self._type_data.attributes

    @property
    def is_mechanical(self) -> bool:
        """ Checks if the unit has the 'mechanical' attribute. """
        return IS_MECHANICAL in self._type_data.attributes

    @property
    def is_massive(self) -> bool:
        """ Checks if the unit has the 'massive' attribute. """
        return IS_MASSIVE in self._type_data.attributes

    @property
    def is_psionic(self) -> bool:
        """ Checks if the unit has the 'psionic' attribute. """
        return IS_PSIONIC in self._type_data.attributes

    @property
    def tech_alias(self) -> Optional[List[UnitTypeId]]:
        """ Building tech equality, e.g. OrbitalCommand is the same as CommandCenter
        For Hive, this returns [UnitTypeId.Hatchery, UnitTypeId.Lair]
        For SCV, this returns None """
        return self._type_data.tech_alias

    @property
    def unit_alias(self) -> Optional[UnitTypeId]:
        """ Building type equality, e.g. FlyingOrbitalCommand is the same as OrbitalCommand
        For flying OrbitalCommand, this returns UnitTypeId.OrbitalCommand
        For SCV, this returns None """
        return self._type_data.unit_alias

    @property_immutable_cache
    def _weapons(self):
        """ Returns the weapons of the unit. """
        try:
            return self._type_data._proto.weapons
        except:
            return None

    @property_immutable_cache
    def can_attack(self) -> bool:
        """ Checks if the unit can attack at all. """
        # TODO BATTLECRUISER doesnt have weapons in proto?!
        return bool(self._weapons) or self.type_id in {UNIT_BATTLECRUISER, UNIT_ORACLE}

    @property_immutable_cache
    def can_attack_both(self) -> bool:
        """ Checks if the unit can attack both ground and air units. """
        if self.type_id == UNIT_BATTLECRUISER:
            return True
        if self._weapons:
            return any(weapon.type in TARGET_BOTH for weapon in self._weapons)
        return False

    @property_immutable_cache
    def can_attack_ground(self) -> bool:
        """ Checks if the unit can attack ground units. """
        if self.type_id in {UNIT_BATTLECRUISER, UNIT_ORACLE}:
            return True
        if self._weapons:
            return any(weapon.type in TARGET_GROUND for weapon in self._weapons)
        return False

    @property_immutable_cache
    def ground_dps(self) -> Union[int, float]:
        """ Returns the dps against ground units. Does not include upgrades. """
        if self.can_attack_ground:
            weapon = next((weapon for weapon in self._weapons if weapon.type in TARGET_GROUND), None)
            if weapon:
                return (weapon.damage * weapon.attacks) / weapon.speed
        return 0

    @property_immutable_cache
    def ground_range(self) -> Union[int, float]:
        """ Returns the range against ground units. Does not include upgrades. """
        if self.type_id == UNIT_ORACLE:
            return 4
        if self.type_id == UNIT_BATTLECRUISER:
            return 6
        if self.can_attack_ground:
            weapon = next((weapon for weapon in self._weapons if weapon.type in TARGET_GROUND), None)
            if weapon:
                return weapon.range
        return 0

    @property_immutable_cache
    def can_attack_air(self) -> bool:
        """ Checks if the unit can air attack at all. Does not include upgrades. """
        if self.type_id == UNIT_BATTLECRUISER:
            return True
        if self._weapons:
            return any(weapon.type in TARGET_AIR for weapon in self._weapons)
        return False

    @property_immutable_cache
    def air_dps(self) -> Union[int, float]:
        """ Returns the dps against air units. Does not include upgrades. """
        if self.can_attack_air:
            weapon = next((weapon for weapon in self._weapons if weapon.type in TARGET_AIR), None)
            if weapon:
                return (weapon.damage * weapon.attacks) / weapon.speed
        return 0

    @property_immutable_cache
    def air_range(self) -> Union[int, float]:
        """ Returns the range against air units. Does not include upgrades. """
        if self.type_id == UNIT_BATTLECRUISER:
            return 6
        if self.can_attack_air:
            weapon = next((weapon for weapon in self._weapons if weapon.type in TARGET_AIR), None)
            if weapon:
                return weapon.range
        return 0

    @property_immutable_cache
    def bonus_damage(self):
        """ Returns a tuple of form '(bonus damage, armor type)' if unit does 'bonus damage' against 'armor type'.
        Possible armor typs are: 'Light', 'Armored', 'Biological', 'Mechanical', 'Psionic', 'Massive', 'Structure'. """
        # TODO: Consider units with ability attacks (Oracle, Baneling) or multiple attacks (Thor).
        if self._weapons:
            for weapon in self._weapons:
                if weapon.damage_bonus:
                    b = weapon.damage_bonus[0]
                    return (b.bonus, Attribute(b.attribute).name)
        else:
            return None

    @property
    def armor(self) -> Union[int, float]:
        """ Returns the armor of the unit. Does not include upgrades """
        return self._type_data._proto.armor

    @property
    def sight_range(self) -> Union[int, float]:
        """ Returns the sight range of the unit. """
        return self._type_data._proto.sight_range

    @property
    def movement_speed(self) -> Union[int, float]:
        """ Returns the movement speed of the unit. Does not include upgrades or buffs. """
        return self._type_data._proto.movement_speed

    @property
    def is_mineral_field(self) -> bool:
        """ Checks if the unit is a mineral field. """
        return self._type_data.has_minerals

    @property
    def is_vespene_geyser(self) -> bool:
        """ Checks if the unit is a non-empty vespene geyser or gas extraction building. """
        return self._type_data.has_vespene

    @property
    def health(self) -> Union[int, float]:
        """ Returns the health of the unit. Does not include shields. """
        return self._proto.health

    @property
    def health_max(self) -> Union[int, float]:
        """ Returns the maximum health of the unit. Does not include shields. """
        return self._proto.health_max

    @property
    def health_percentage(self) -> Union[int, float]:
        """ Returns the percentage of health the unit has. Does not include shields. """
        if self._proto.health_max == 0:
            return 0
        return self._proto.health / self._proto.health_max

    @property
    def shield(self) -> Union[int, float]:
        """ Returns the shield points the unit has. Returns 0 for non-protoss units. """
        return self._proto.shield

    @property
    def shield_max(self) -> Union[int, float]:
        """ Returns the maximum shield points the unit can have. Returns 0 for non-protoss units. """
        return self._proto.shield_max

    @property
    def shield_percentage(self) -> Union[int, float]:
        """ Returns the percentage of shield points the unit has. Returns 0 for non-protoss units. """
        if self._proto.shield_max == 0:
            return 0
        return self._proto.shield / self._proto.shield_max

    @property
    def shield_health_percentage(self) -> Union[int, float]:
        """ Returns the percentage of combined shield + hp points the unit has. Also takes build progress into account """
        max = (self._proto.shield_max + self._proto.health_max) * self.build_progress
        if max == 0:
            return 0
        return (self._proto.shield + self._proto.health) / max

    @property
    def energy(self) -> Union[int, float]:
        """ Returns the amount of energy the unit has. Returns 0 for units without energy. """
        return self._proto.energy

    @property
    def energy_max(self) -> Union[int, float]:
        """ Returns the maximum amount of energy the unit can have. Returns 0 for units without energy. """
        return self._proto.energy_max

    @property
    def energy_percentage(self) -> Union[int, float]:
        """ Returns the percentage of amount of energy the unit has. Returns 0 for units without energy. """
        if self._proto.energy_max == 0:
            return 0
        return self._proto.energy / self._proto.energy_max

    @property
    def is_snapshot(self) -> bool:
        """ Checks if the unit is only available as a snapshot for the bot.
        Enemy buildings that have been scouted and are in the fog of war or
        attacking enemy units on higher, not visible ground appear this way. """
        return self._proto.display_type == IS_SNAPSHOT

    @property
    def is_visible(self) -> bool:
        """ Checks if the unit is visible for the bot.
        NOTE: This means the bot has vision of the position of the unit!
        It does not give any information about the cloak status of the unit."""
        return self._proto.display_type == IS_VISIBLE

    @property
    def alliance(self) -> Alliance:
        """ Returns the team the unit belongs to. """
        return self._proto.alliance

    @property
    def is_mine(self) -> bool:
        """ Checks if the unit is controlled by the bot. """
        return self._proto.alliance == IS_MINE

    @property
    def is_enemy(self) -> bool:
        """ Checks if the unit is hostile. """
        return self._proto.alliance == IS_ENEMY

    @property
    def owner_id(self) -> int:
        """ Returns the owner of the unit. This is a value of 1 or 2 in a two player game. """
        return self._proto.owner

    @property
    def position_tuple(self) -> Tuple[float, float]:
        """ Returns the 2d position of the unit as tuple without conversion to Point2. """
        return self._proto.pos.x, self._proto.pos.y

    @property_immutable_cache
    def position(self) -> Point2:
        """ Returns the 2d position of the unit. """
        return Point2.from_proto(self._proto.pos)

    @property_immutable_cache
    def position3d(self) -> Point3:
        """ Returns the 3d position of the unit. """
        return Point3.from_proto(self._proto.pos)

    def distance_to(self, p: Union[Unit, Point2, Point3]) -> Union[int, float]:
        """ Using the 2d distance between self and p.
        To calculate the 3d distance, use unit.position3d.distance_to(p)

        :param p: """
        if isinstance(p, Unit):
            return self._bot_object._distance_squared_unit_to_unit(self, p) ** 0.5
        return self._bot_object.distance_math_hypot(self.position_tuple, p)

    def target_in_range(self, target: Unit, bonus_distance: Union[int, float] = 0) -> bool:
        """ Checks if the target is in range.
        Includes the target's radius when calculating distance to target.

        :param target:
        :param bonus_distance: """
        # TODO: Fix this because immovable units (sieged tank, planetary fortress etc.) have a little lower range than this formula
        if self.can_attack_ground and not target.is_flying:
            unit_attack_range = self.ground_range
        elif self.can_attack_air and (target.is_flying or target.type_id == UNIT_COLOSSUS):
            unit_attack_range = self.air_range
        else:
            return False
        return (
            self._bot_object._distance_squared_unit_to_unit(self, target)
            <= (self.radius + target.radius + unit_attack_range + bonus_distance) ** 2
        )

    def in_ability_cast_range(
        self, ability_id: AbilityId, target: Union[Unit, Point2], bonus_distance: float = 0
    ) -> bool:
        """ Test if a unit is able to cast an ability on the target without checking ability cooldown (like stalker blink) or if ability is made available through research (like HT storm).

        :param ability_id:
        :param target:
        :param bonus_distance: """
        cast_range = self._bot_object._game_data.abilities[ability_id.value]._proto.cast_range
        assert cast_range > 0, f"Checking for an ability ({ability_id}) that has no cast range"
        ability_target_type = self._bot_object._game_data.abilities[ability_id.value]._proto.target
        # For casting abilities that target other units, like transfuse, feedback, snipe, yamato
        if ability_target_type in {Target.Unit.value, Target.PointOrUnit.value} and isinstance(target, Unit):
            return (
                self._bot_object._distance_squared_unit_to_unit(self, target)
                <= (cast_range + self.radius + target.radius + bonus_distance) ** 2
            )
        # For casting abilities on the ground, like queen creep tumor, ravager bile, HT storm
        if ability_target_type in {Target.Point.value, Target.PointOrUnit.value} and isinstance(
            target, (Point2, tuple)
        ):
            return (
                self._bot_object._distance_pos_to_pos(self.position_tuple, target)
                <= cast_range + self.radius + bonus_distance
            )
        return False

    @property
    def facing(self) -> Union[int, float]:
        """ Returns direction the unit is facing as a float in range [0,2π). 0 is in direction of x axis."""
        return self._proto.facing

    def is_facing(self, other_unit: Unit, angle_error: float = 0.05) -> bool:
        """ Check if this unit is facing the target unit. If you make angle_error too small, there might be rounding errors. If you make angle_error too big, this function might return false positives.

        :param other_unit:
        :param angle_error: """
        angle = math.atan2(
            other_unit.position_tuple[1] - self.position_tuple[1], other_unit.position_tuple[0] - self.position_tuple[0]
        )
        if angle < 0:
            angle += math.pi * 2
        angle_difference = math.fabs(angle - self.facing)
        return angle_difference < angle_error

    @property
    def radius(self) -> Union[int, float]:
        """ Half of unit size. See https://liquipedia.net/starcraft2/Unit_Statistics_(Legacy_of_the_Void) """
        return self._proto.radius

    @property
    def build_progress(self) -> Union[int, float]:
        """ Returns completion in range [0,1]."""
        return self._proto.build_progress

    @property
    def is_ready(self) -> bool:
        """ Checks if the unit is completed. """
        return self.build_progress == 1

    @property
    def cloak(self) -> CloakState:
        """ Returns cloak state.
        See https://github.com/Blizzard/s2client-api/blob/d9ba0a33d6ce9d233c2a4ee988360c188fbe9dbf/include/sc2api/sc2_unit.h#L95 """
        return self._proto.cloak

    @property
    def is_cloaked(self) -> bool:
        """ Checks if the unit is cloaked. """
        return self._proto.cloak in IS_CLOAKED

    @property
    def is_revealed(self) -> bool:
        """ Checks if the unit is revealed. """
        return self._proto.cloak is IS_REVEALED

    @property
    def can_be_attacked(self) -> bool:
        """ Checks if the unit is revealed or not cloaked and therefore can be attacked. """
        return self._proto.cloak in CAN_BE_ATTACKED

    @property_immutable_cache
    def buffs(self) -> Set:
        """ Returns the set of current buffs the unit has. """
        return {BuffId(buff_id) for buff_id in self._proto.buff_ids}

    @property_immutable_cache
    def is_carrying_minerals(self) -> bool:
        """ Checks if a worker or MULE is carrying (gold-)minerals. """
        return not IS_CARRYING_MINERALS.isdisjoint(self.buffs)

    @property_immutable_cache
    def is_carrying_vespene(self) -> bool:
        """ Checks if a worker is carrying vespene gas. """
        return not IS_CARRYING_VESPENE.isdisjoint(self.buffs)

    @property_immutable_cache
    def is_carrying_resource(self) -> bool:
        """ Checks if a worker is carrying a resource. """
        return not IS_CARRYING_RESOURCES.isdisjoint(self.buffs)

    @property
    def detect_range(self) -> Union[int, float]:
        """ Returns the detection distance of the unit. """
        return self._proto.detect_range

    @property_immutable_cache
    def is_detector(self) -> bool:
        """ Checks if the unit is a detector. Has to be completed
        in order to detect and Photoncannons also need to be powered. """
        return self.is_ready and (self.type_id in IS_DETECTOR or self.type_id == UNIT_PHOTONCANNON and self.is_powered)

    @property
    def radar_range(self) -> Union[int, float]:
        return self._proto.radar_range

    @property
    def is_selected(self) -> bool:
        """ Checks if the unit is currently selected. """
        return self._proto.is_selected

    @property
    def is_on_screen(self) -> bool:
        """ Checks if the unit is on the screen. """
        return self._proto.is_on_screen

    @property
    def is_blip(self) -> bool:
        """ Checks if the unit is detected by a sensor tower. """
        return self._proto.is_blip

    @property
    def is_powered(self) -> bool:
        """ Checks if the unit is powered by a pylon or warppism. """
        return self._proto.is_powered

    @property
    def is_active(self) -> bool:
        """ Checks if the unit is currently training or researching. """
        return self._proto.is_active

    # PROPERTIES BELOW THIS COMMENT ARE NOT POPULATED FOR SNAPSHOTS

    @property
    def mineral_contents(self) -> int:
        """ Returns the amount of minerals remaining in a mineral field. """
        return self._proto.mineral_contents

    @property
    def vespene_contents(self) -> int:
        """ Returns the amount of gas remaining in a geyser. """
        return self._proto.vespene_contents

    @property
    def has_vespene(self) -> bool:
        """ Checks if a geyser has any gas remaining.
        You can't build extractors on empty geysers. """
        return bool(self._proto.vespene_contents)

    @property
    def is_flying(self) -> bool:
        """ Checks if the unit is flying. """
        return self._proto.is_flying or self.has_buff(BuffId.GRAVITONBEAM)

    @property
    def is_burrowed(self) -> bool:
        """ Checks if the unit is burrowed. """
        return self._proto.is_burrowed

    @property
    def is_hallucination(self) -> bool:
        """ Returns True if the unit is your own hallucination or detected. """
        return self._proto.is_hallucination

    @property
    def attack_upgrade_level(self) -> int:
        """ Returns the upgrade level of the units attack.
        # NOTE: Returns 0 for units without a weapon. """
        return self._proto.attack_upgrade_level

    @property
    def armor_upgrade_level(self) -> int:
        """ Returns the upgrade level of the units armor. """
        return self._proto.armor_upgrade_level

    @property
    def shield_upgrade_level(self) -> int:
        """ Returns the upgrade level of the units shield.
        # NOTE: Returns 0 for units without a shield. """
        return self._proto.shield_upgrade_level

    @property
    def buff_duration_remain(self) -> int:
        """ Returns the amount of remaining frames of the visible timer bar.
        # NOTE: Returns 0 for units without a timer bar. """
        return self._proto.buff_duration_remain

    @property
    def buff_duration_max(self) -> int:
        """ Returns the maximum amount of frames of the visible timer bar.
        # NOTE: Returns 0 for units without a timer bar. """
        return self._proto.buff_duration_max

    # PROPERTIES BELOW THIS COMMENT ARE NOT POPULATED FOR ENEMIES

    @property_mutable_cache
    def orders(self) -> List[UnitOrder]:
        """ Returns the a list of the current orders. """
        return [UnitOrder.from_proto(order, self._bot_object) for order in self._proto.orders]

    @property_immutable_cache
    def order_target(self) -> Optional[Union[int, Point2]]:
        """ Returns the target tag (if it is a Unit) or Point2 (if it is a Position)
        from the first order, returns None if the unit is idle """
        if self.orders:
            target = self.orders[0].target
            if isinstance(target, int):
                return target
            else:
                return Point2.from_proto(target)
        return None

    @property
    def noqueue(self) -> bool:
        """ Checks if the unit is idle. """
        warnings.warn("noqueue will be removed soon, please use is_idle instead", DeprecationWarning, stacklevel=2)
        return self.is_idle

    @property
    def is_idle(self) -> bool:
        """ Checks if unit is idle. """
        return not self._proto.orders

    def is_using_ability(self, abilities: Union[AbilityId, Set[AbilityId]]) -> bool:
        """ Check if the unit is using one of the given abilities.
        Only works for own units. """
        if not self.orders:
            return False
        if isinstance(abilities, AbilityId):
            abilities = {abilities}
        return self.orders[0].ability.id in abilities

    @property_immutable_cache
    def is_moving(self) -> bool:
        """ Checks if the unit is moving.
        Only works for own units. """
        return self.is_using_ability(AbilityId.MOVE)

    @property_immutable_cache
    def is_attacking(self) -> bool:
        """ Checks if the unit is attacking.
        Only works for own units. """
        return self.is_using_ability(IS_ATTACKING)

    @property_immutable_cache
    def is_patrolling(self) -> bool:
        """ Checks if a unit is patrolling.
        Only works for own units. """
        return self.is_using_ability(IS_PATROLLING)

    @property_immutable_cache
    def is_gathering(self) -> bool:
        """ Checks if a unit is on its way to a mineral field or vespene geyser to mine.
        Only works for own units. """
        return self.is_using_ability(IS_GATHERING)

    @property_immutable_cache
    def is_returning(self) -> bool:
        """ Checks if a unit is returning from mineral field or vespene geyser to deliver resources to townhall.
        Only works for own units. """
        return self.is_using_ability(IS_RETURNING)

    @property_immutable_cache
    def is_collecting(self) -> bool:
        """ Checks if a unit is gathering or returning.
        Only works for own units. """
        return self.is_using_ability(IS_COLLECTING)

    @property_immutable_cache
    def is_constructing_scv(self) -> bool:
        """ Checks if the unit is an SCV that is currently building.
        Only works for own units. """
        return self.is_using_ability(IS_CONSTRUCTING_SCV)

    @property_immutable_cache
    def is_transforming(self) -> bool:
        """ Checks if the unit transforming.
        Only works for own units. """
        return self.type_id in transforming and self.is_using_ability(transforming[self.type_id])

    @property_immutable_cache
    def is_repairing(self) -> bool:
        """ Checks if the unit is an SCV or MULE that is currently repairing.
        Only works for own units. """
        return self.is_using_ability(IS_REPAIRING)

    @property
    def add_on_tag(self) -> int:
        """ Returns the tag of the addon of unit. """
        return self._proto.add_on_tag

    @property
    def has_add_on(self) -> bool:
        """ Checks if unit has an addon attached. """
        return bool(self._proto.add_on_tag)

    @property_immutable_cache
    def add_on_land_position(self) -> Point2:
        """ If unit is addon (techlab or reactor), returns the position
        where a terran building has to land to connect to addon """
        return self.position.offset(Point2((-2.5, 0.5)))

    @property_mutable_cache
    def passengers(self) -> Set[Unit]:
        """ Returns the units inside a Bunker, CommandCenter, PlanetaryFortress, Medivac, Nydus, Overlord or WarpPrism. """
        return {Unit(unit, self._bot_object) for unit in self._proto.passengers}

    @property_mutable_cache
    def passengers_tags(self) -> Set[int]:
        """ Returns the tags of the units inside a Bunker, CommandCenter, PlanetaryFortress, Medivac, Nydus, Overlord or WarpPrism. """
        return {unit.tag for unit in self._proto.passengers}

    @property
    def cargo_used(self) -> Union[float, int]:
        """ Returns how much cargo space is currently used in the unit.
        Note that some units take up more than one space. """
        return self._proto.cargo_space_taken

    @property
    def has_cargo(self) -> bool:
        """ Checks if this unit has any units loaded. """
        return bool(self._proto.cargo_space_taken)

    @property
    def cargo_size(self) -> Union[float, int]:
        """ Returns the amount of cargo space the unit needs. """
        return self._type_data.cargo_size

    @property
    def cargo_max(self) -> Union[float, int]:
        """ How much cargo space is available at maximum. """
        return self._proto.cargo_space_max

    @property
    def cargo_left(self) -> Union[float, int]:
        """ Returns how much cargo space is currently left in the unit. """
        return self._proto.cargo_space_max - self._proto.cargo_space_taken

    @property
    def assigned_harvesters(self) -> int:
        """ Returns the number of workers currently gathering resources at a geyser or mining base."""
        return self._proto.assigned_harvesters

    @property
    def ideal_harvesters(self) -> int:
        """ Returns the ideal harverster count for unit.
        3 for gas buildings, 2*n for n mineral patches on that base."""
        return self._proto.ideal_harvesters

    @property
    def surplus_harvesters(self) -> int:
        """ Returns a positive int if unit has too many harvesters mining,
        a negative int if it has too few mining."""
        return self._proto.assigned_harvesters - self._proto.ideal_harvesters

    @property_immutable_cache
    def weapon_cooldown(self) -> Union[int, float]:
        """ Returns the time until the unit can fire again,
        returns -1 for units that can't attack.
        Usage:
        if unit.weapon_cooldown == 0:
            self.do(unit.attack(target))
        elif unit.weapon_cooldown < 0:
            self.do(unit.move(closest_allied_unit_because_cant_attack))
        else:
            self.do(unit.move(retreatPosition)) """
        if self.can_attack:
            return self._proto.weapon_cooldown
        return -1

    @property
    def engaged_target_tag(self) -> int:
        # TODO What does this do?
        return self._proto.engaged_target_tag

    # Unit functions

    def has_buff(self, buff: BuffId) -> bool:
        """ Checks if unit has buff 'buff'. """
        assert isinstance(buff, BuffId), f"{buff} is no BuffId"
        return buff in self.buffs

    def train(self, unit: UnitTypeId, queue: bool = False) -> UnitCommand:
        """ Orders unit to train another 'unit'.
        Usage: self.do(COMMANDCENTER.train(SCV))

        :param unit:
        :param queue: """
        return self(self._bot_object._game_data.units[unit.value].creation_ability.id, queue=queue)

    def build(self, unit: UnitTypeId, position: Union[Point2, Point3] = None, queue: bool = False) -> UnitCommand:
        """ Orders unit to build another 'unit' at 'position'.
        Usage::

            self.do(SCV.build(COMMANDCENTER, position))
            # Target for refinery, assimilator and extractor needs to be the vespene geysir unit, not its position
            self.do(SCV.build(REFINERY, target_vespene_geysir))

        :param unit:
        :param position:
        :param queue:
        """
        # TODO: add asserts to make sure "position" is not a Point2 or Point3 if "unit" is extractor / refinery / assimilator
        return self(self._bot_object._game_data.units[unit.value].creation_ability.id, target=position, queue=queue)

<<<<<<< HEAD
    def build_gas(self, target_unit: Unit, queue: bool = False) -> UnitCommand:
        """ Orders unit to build 'gas_building' at 'geyser'.
        Usage: self.do(SCV.build_gas(gas))

        :param target_unit:
        :param queue:
        """
        gas_type = race_gas.get(self._bot_object.race)

        return self(self._bot_object._game_data.units[gas_type.value].creation_ability.id, target=target_unit, queue=queue)
=======
    def build_gas(self, target_geysir: Unit, queue: bool = False) -> UnitCommand:
        """ Orders unit to build another 'unit' at 'position'.
        Usage::

            # Target for refinery, assimilator and extractor needs to be the vespene geysir unit, not its position
            self.do(SCV.build_gas(target_vespene_geysir))

        :param target_geysir:
        :param queue:
        """
        # TODO: add asserts to make sure "target_geysir" is not a Point2 or Point3
        gas_structure_type_id: UnitTypeId = race_gas[self._bot_object.race]
        return self(
            self._bot_object._game_data.units[gas_structure_type_id.value].creation_ability.id,
            target=target_geysir,
            queue=queue,
        )
>>>>>>> a8a2b89c

    def research(self, upgrade: UpgradeId, queue: bool = False) -> UnitCommand:
        """ Orders unit to research 'upgrade'.
        Requires UpgradeId to be passed instead of AbilityId.

        :param upgrade:
        :param queue:
        """
        return self(self._bot_object._game_data.upgrades[upgrade.value].research_ability.id, queue=queue)

    def warp_in(self, unit: UnitTypeId, position: Union[Point2, Point3]) -> UnitCommand:
        """ Orders Warpgate to warp in 'unit' at 'position'. 

        :param unit:
        :param queue:
        """
        normal_creation_ability = self._bot_object._game_data.units[unit.value].creation_ability.id
        return self(warpgate_abilities[normal_creation_ability], target=position)

    def attack(self, target: Union[Unit, Point2, Point3], queue: bool = False) -> UnitCommand:
        """ Orders unit to attack. Target can be a Unit or Point2.
        Attacking a position will make the unit move there and attack everything on its way. 

        :param target:
        :param queue:
        """
        return self(AbilityId.ATTACK, target=target, queue=queue)

    def gather(self, target: Unit, queue: bool = False) -> UnitCommand:
        """ Orders a unit to gather minerals or gas.
        'Target' must be a mineral patch or a gas extraction building. 

        :param target:
        :param queue:
        """
        return self(AbilityId.HARVEST_GATHER, target=target, queue=queue)

    def return_resource(self, target: Unit = None, queue: bool = False) -> UnitCommand:
        """ Orders the unit to return resource. Does not need a 'target'. 

        :param target:
        :param queue:
        """
        return self(AbilityId.HARVEST_RETURN, target=target, queue=queue)

    def move(self, position: Union[Unit, Point2, Point3], queue: bool = False) -> UnitCommand:
        """ Orders the unit to move to 'position'.
        Target can be a Unit (to follow that unit) or Point2. 

        :param position:
        :param queue:
        """
        return self(AbilityId.MOVE_MOVE, target=position, queue=queue)

    def scan_move(self, *args, **kwargs) -> UnitCommand:
        """ Deprecated: This ability redirects to 'AbilityId.ATTACK' """
        return self(AbilityId.SCAN_MOVE, *args, **kwargs)

    def hold_position(self, queue: bool = False) -> UnitCommand:
        """ Orders a unit to stop moving. It will not move until it gets new orders. 

        :param queue:
        """
        return self(AbilityId.HOLDPOSITION, queue=queue)

    def stop(self, queue: bool = False) -> UnitCommand:
        """ Orders a unit to stop, but can start to move on its own
        if it is attacked, enemy unit is in range or other friendly
        units need the space. 

        :param queue:
        """
        return self(AbilityId.STOP, queue=queue)

    def patrol(self, position: Union[Point2, Point3], queue: bool = False) -> UnitCommand:
        """ Orders a unit to patrol between position it has when the command starts and the target position.
        Can be queued up to seven patrol points. If the last point is the same as the starting
        point, the unit will patrol in a circle. 

        :param position:
        :param queue:
        """
        return self(AbilityId.PATROL, target=position, queue=queue)

    def repair(self, repair_target: Unit, queue: bool = False) -> UnitCommand:
        """ Order an SCV or MULE to repair. 

        :param repair_target:
        :param queue:
        """
        return self(AbilityId.EFFECT_REPAIR, target=repair_target, queue=queue)

    def __hash__(self):
        return self.tag

    def __eq__(self, other):
        try:
            return self.tag == other.tag
        except:
            return False

    def __call__(self, ability, target=None, queue: bool = False):
        return UnitCommand(ability, self, target=target, queue=queue)<|MERGE_RESOLUTION|>--- conflicted
+++ resolved
@@ -39,10 +39,6 @@
     UNIT_PHOTONCANNON,
     UNIT_COLOSSUS,
 )
-<<<<<<< HEAD
-from .data import Alliance, Attribute, CloakState, DisplayType, Race, TargetType, warpgate_abilities, TargetType, \
-    Target, race_gas
-=======
 from .data import (
     Alliance,
     Attribute,
@@ -55,7 +51,6 @@
     Target,
     race_gas,
 )
->>>>>>> a8a2b89c
 from .ids.ability_id import AbilityId
 from .ids.buff_id import BuffId
 from .ids.upgrade_id import UpgradeId
@@ -857,18 +852,6 @@
         # TODO: add asserts to make sure "position" is not a Point2 or Point3 if "unit" is extractor / refinery / assimilator
         return self(self._bot_object._game_data.units[unit.value].creation_ability.id, target=position, queue=queue)
 
-<<<<<<< HEAD
-    def build_gas(self, target_unit: Unit, queue: bool = False) -> UnitCommand:
-        """ Orders unit to build 'gas_building' at 'geyser'.
-        Usage: self.do(SCV.build_gas(gas))
-
-        :param target_unit:
-        :param queue:
-        """
-        gas_type = race_gas.get(self._bot_object.race)
-
-        return self(self._bot_object._game_data.units[gas_type.value].creation_ability.id, target=target_unit, queue=queue)
-=======
     def build_gas(self, target_geysir: Unit, queue: bool = False) -> UnitCommand:
         """ Orders unit to build another 'unit' at 'position'.
         Usage::
@@ -886,7 +869,6 @@
             target=target_geysir,
             queue=queue,
         )
->>>>>>> a8a2b89c
 
     def research(self, upgrade: UpgradeId, queue: bool = False) -> UnitCommand:
         """ Orders unit to research 'upgrade'.
