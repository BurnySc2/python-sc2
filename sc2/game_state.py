--- conflicted
+++ resolved
@@ -55,11 +55,16 @@
 class Common:
     ATTRIBUTES = [
         "player_id",
-        "minerals", "vespene",
-        "food_cap", "food_used",
-        "food_army", "food_workers",
-        "idle_worker_count", "army_count",
-        "warp_gate_count", "larva_count"
+        "minerals",
+        "vespene",
+        "food_cap",
+        "food_used",
+        "food_army",
+        "food_workers",
+        "idle_worker_count",
+        "army_count",
+        "warp_gate_count",
+        "larva_count",
     ]
 
     def __init__(self, proto):
@@ -134,19 +139,6 @@
         self.resources: Units = Units.from_proto(minerals + geysers, game_data)
         self.destructables: Units = Units.from_proto(destructables, game_data)
         self.units: Units = Units.from_proto(visibleUnits, game_data)
-<<<<<<< HEAD
-        self.upgrades: Set[UpgradeId] = {UpgradeId(upgrade) for upgrade in self.observation_raw.player.upgrade_ids}
-        self.dead_units: Set[int] = {
-            dead_unit_tag for dead_unit_tag in self.observation_raw.event.dead_units
-        }  # set of unit tags that died this step - sometimes has multiple entries
-
-        self.blips: Set[Blip] = {Blip(unit) for unit in hiddenUnits}
-        self.visibility: PixelMap = PixelMap(self.observation_raw.map_state.visibility)
-        self.creep: PixelMap = PixelMap(self.observation_raw.map_state.creep)
-
-        self.effects: Set[EffectData] = {
-            EffectData(effect) for effect in self.observation_raw.effects
-=======
         self.upgrades: Set[UpgradeId] = {UpgradeId(upgrade) for upgrade in self.observation.raw_data.player.upgrade_ids}
         self.dead_units: Set[int] = {
             dead_unit_tag for dead_unit_tag in self.observation.raw_data.event.dead_units
@@ -158,7 +150,6 @@
 
         self.effects: Set[EffectData] = {
             EffectData(effect) for effect in self.observation.raw_data.effects
->>>>>>> 233b5588
         }  # effects like ravager bile shot, lurker attack, everything in effect_id.py
         """ Usage:
         for effect in self.state.effects:
