--- conflicted
+++ resolved
@@ -103,12 +103,8 @@
 
     iteration = 0
     while True:
-<<<<<<< HEAD
         state = await client.observation()
         logger.debug(f"Score: {state.observation.observation.score.score}")
-
-=======
->>>>>>> 15a74ab0
         if client._game_result:
             ai.on_end(client._game_result[player_id])
             return client._game_result[player_id]
