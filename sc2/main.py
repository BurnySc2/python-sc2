--- conflicted
+++ resolved
@@ -107,14 +107,9 @@
     return Client(server._ws)
 
 
-<<<<<<< HEAD
 async def _host_game(map_settings, players, realtime, portconfig=None, save_replay_as=None, step_time_limit=None,
                      game_time_limit=None, rgb_render_config=None):
     assert len(players) > 0, "Can't create a game without players"
-=======
-async def _host_game(map_settings, players, realtime, portconfig=None, save_replay_as=None, step_time_limit=None, game_time_limit=None):
-    assert players, "Can't create a game without players"
->>>>>>> 036834f1
 
     assert any(isinstance(p, (Human, Bot)) for p in players)
 
