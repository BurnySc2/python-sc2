# If you change the name, change the link on  the README.md for the badge too
name: Tests

# Help: https://help.github.com/en/actions/automating-your-workflow-with-github-actions/workflow-syntax-for-github-actions

on: [push, pull_request]

jobs:
  run_pytest_tests:
    # Run pytest tests on pickle files (pre-generated SC2 API observations)
    name: Run pytest
    runs-on: ${{ matrix.os }}
    timeout-minutes: 15
    strategy:
      fail-fast: false
      matrix:
        # Python 3.6 fails due to: https://www.python.org/dev/peps/pep-0563/
        # If all type annotations were removed, this library should run in py3.6 and perhaps even 3.5
        os: [macos-latest, windows-latest, ubuntu-latest]
        python-version: [3.7, 3.8, 3.9]

    steps:
      - uses: actions/checkout@v1

      - name: Set up Python ${{ matrix.python-version }}
        uses: actions/setup-python@v1
        with:
          python-version: ${{ matrix.python-version }}

      - name: Install dependencies
        run: |
          python -m pip install poetry
          poetry install

      # Run tests
      - name: Run poetry pytest tests on pickle files
        run: |
          poetry run pytest test/

      # Run benchmarks
      - name: Run benchmark benchmark_array_creation
        run: |
          poetry run pytest test/benchmark_array_creation.py

      - name: Run benchmark benchmark_distance_two_points
        run: |
          poetry run pytest test/benchmark_distance_two_points.py

      - name: Run benchmark benchmark_distances_cdist
        run: |
          poetry run pytest test/benchmark_distances_cdist.py

      - name: Run benchmark benchmark_distances_points_to_point
        run: |
          poetry run pytest test/benchmark_distances_points_to_point.py

      - name: Run benchmark benchmark_distances_units
        run: |
          poetry run pytest test/benchmark_distances_units.py



  run_coverage:
    # Run and upload coverage report using python 3.7
    # This coverage test does not cover the whole testing range, check /bat_files/rune_code_coverage.bat
    name: Run coverage
    runs-on: ubuntu-latest
    timeout-minutes: 3
    strategy:
      matrix:
        python-version: [3.7]

    steps:
      - uses: actions/checkout@v1

      - name: Set up Python ${{ matrix.python-version }}
        uses: actions/setup-python@v1
        with:
          python-version: ${{ matrix.python-version }}

      - name: Install dependencies
        run: |
          python -m pip install poetry
          poetry install

      - name: Run poetry coverage
        run: |
          poetry run pytest --cov=./

      - name: Generate html coverage files in htmlcov/ folder
        run: |
          poetry run coverage html

      - name: Upload htmlcov/ folder as artifact
        uses: actions/upload-artifact@v1
        with:
          name: Coverage_report
          path: htmlcov


  run_radon:
    # Output a cyclomatic complexity report of the project
    name: Run radon
    runs-on: ubuntu-latest
    timeout-minutes: 3
    strategy:
      matrix:
        python-version: [3.7]

    steps:
      - uses: actions/checkout@v1

      - name: Set up Python ${{ matrix.python-version }}
        uses: actions/setup-python@v1
        with:
          python-version: ${{ matrix.python-version }}

      - name: Install dependencies
        run: |
          python -m pip install poetry
          poetry install

      - name: Run poetry radon
        run: |
          poetry run radon cc sc2/ -a -nb


<<<<<<< HEAD
  run_autotest_bot:
    # Run test bots that download the SC2 linux client and run it
    name: Run testbots linux
    runs-on: ubuntu-latest
    timeout-minutes: 20
    strategy:
      # Do not allow this test to cancel. Finish all jobs regardless of error
      fail-fast: false
    steps:
    # Copy data from repository
    - uses: actions/checkout@v1

    - name: Print directories and files
      run: |
        sudo apt-get install tree
        tree

    - name: Load and build docker image
      # Build docker image from Dockerfile using python 3.7
      run: |
        docker build -t test_image -f test/Dockerfile_3.7 .

    - name: Run autotest_bot.py
      # docker exec -i app bash -c "cd /root/template && poetry run pytest test/benchmark_distances_points_to_point.py --benchmark-compare"
                                                                                             # Run bot and list resulting files (replay file, stable_id.json)
      run: |
        docker run -it -d --name app1 test_image
        docker exec -i app1 bash -c "python test/travis_test_script.py test/autotest_bot.py"
        docker exec -i app1 bash -c "tree"
        docker rm -f app1

    - name: Run upgradestest_bot.py
      run: |
        docker run -it -d --name app2 test_image
        docker exec -i app2 bash -c "python test/travis_test_script.py test/upgradestest_bot.py"
        docker exec -i app2 bash -c "tree"
        docker rm -f app2

    - name: Run damagetest_bot.py
      run: |
        docker run -it -d --name app3 test_image
        docker exec -i app3 bash -c "python test/travis_test_script.py test/damagetest_bot.py"
        docker exec -i app3 bash -c "tree"
        docker rm -f app3

    - name: Run queries_test_bot.py
      run: |
        docker run -it -d --name app4 test_image
        docker exec -i app4 bash -c "python test/travis_test_script.py test/queries_test_bot.py"
        docker exec -i app4 bash -c "tree"
        docker rm -f app4
=======
#  run_autotest_bot:
#    # Run test bots that download the SC2 linux client and run it
#    name: Run testbots linux
#    runs-on: ubuntu-latest
#    timeout-minutes: 20
#    strategy:
#      # Do not allow this test to cancel. Finish all jobs regardless of error
#      fail-fast: false
#    steps:
#    # Copy data from repository
#    - uses: actions/checkout@v1
#
#    - name: Print directories and files
#      run: |
#        sudo apt-get install tree
#        tree
#
#    - name: Load and build docker image
#      # Build docker image from Dockerfile using python 3.7
#      run: |
#        docker build -t test_image -f test/Dockerfile_3.7 .
#
#    - name: Run autotest_bot.py
#      # docker exec -i app bash -c "cd /root/template && pipenv run pytest test/benchmark_distances_points_to_point.py --benchmark-compare"
#                                                                                             # Run bot and list resulting files (replay file, stable_id.json)
#      run: |
#        docker run -it -d --name app1 test_image
#        docker exec -i app1 bash -c "python test/travis_test_script.py test/autotest_bot.py"
#        docker exec -i app1 bash -c "tree"
#        docker rm -f app1
#
#    - name: Run upgradestest_bot.py
#      run: |
#        docker run -it -d --name app2 test_image
#        docker exec -i app2 bash -c "python test/travis_test_script.py test/upgradestest_bot.py"
#        docker exec -i app2 bash -c "tree"
#        docker rm -f app2
#
#    - name: Run damagetest_bot.py
#      run: |
#        docker run -it -d --name app3 test_image
#        docker exec -i app3 bash -c "python test/travis_test_script.py test/damagetest_bot.py"
#        docker exec -i app3 bash -c "tree"
#        docker rm -f app3
#
#    - name: Run queries_test_bot.py
#      run: |
#        docker run -it -d --name app4 test_image
#        docker exec -i app4 bash -c "python test/travis_test_script.py test/queries_test_bot.py"
#        docker exec -i app4 bash -c "tree"
#        docker rm -f app4
>>>>>>> c3ca46de

  # https://github.com/JamesIves/github-pages-deploy-action
  release_to_github_pages:
    name: GitHub Pages
    runs-on: ubuntu-latest
    timeout-minutes: 3
    strategy:
      matrix:
        python-version: [3.7]

    # Required jobs to succeed before this job is run
    needs: [run_pytest_tests]
    steps:
      - uses: actions/checkout@v1

      - name: Set up Python ${{ matrix.python-version }}
        uses: actions/setup-python@v1
        with:
          python-version: ${{ matrix.python-version }}

      - name: Remove docs and prepare to build
        # https://help.github.com/en/actions/automating-your-workflow-with-github-actions/contexts-and-expression-syntax-for-github-actions#contexts
        run: |
          python -m pip install poetry
          poetry install --dev --python ${{ matrix.python-version }}

      - name: Build docs from scratch
        run: |
          mkdir -p docs
          cd docs_generate
          poetry run sphinx-build -a -E -b html . ../docs
          cd ..

      - name: Publish to Github Pages
        if: github.ref == 'refs/heads/develop' && github.event_name == 'push'
        uses: JamesIves/github-pages-deploy-action@releases/v3
        with:
          ACCESS_TOKEN: ${{ secrets.ACCESS_TOKEN }}
          BASE_BRANCH: develop # The branch the action should deploy from.
          BRANCH: gh-pages # The branch the action should deploy to.
          FOLDER: . # The folder the action should deploy.



  release_to_pypi:
    name: Pypi
    runs-on: ubuntu-latest
    timeout-minutes: 3
    strategy:
      matrix:
        python-version: [3.9]

    # Required jobs to succeed before this job is run
    needs: [run_pytest_tests]
    steps:
      - uses: actions/checkout@v1

      - name: Set up Python ${{ matrix.python-version }}
        uses: actions/setup-python@v1
        with:
          python-version: ${{ matrix.python-version }}

      - name: Update dependencies
        # https://help.github.com/en/actions/automating-your-workflow-with-github-actions/contexts-and-expression-syntax-for-github-actions#contexts
        run: |
          pip install poetry

      - name: Build package
        # Builds package to dist/* directory
        run: |
          poetry build

      # Publish package on pypi
    - name: Publish
      continue-on-error: true
      run: |
        poetry publish --username ${{ secrets.pypi_username }} --password ${{ secrets.pypi_password }}
<|MERGE_RESOLUTION|>--- conflicted
+++ resolved
@@ -125,59 +125,6 @@
           poetry run radon cc sc2/ -a -nb
 
 
-<<<<<<< HEAD
-  run_autotest_bot:
-    # Run test bots that download the SC2 linux client and run it
-    name: Run testbots linux
-    runs-on: ubuntu-latest
-    timeout-minutes: 20
-    strategy:
-      # Do not allow this test to cancel. Finish all jobs regardless of error
-      fail-fast: false
-    steps:
-    # Copy data from repository
-    - uses: actions/checkout@v1
-
-    - name: Print directories and files
-      run: |
-        sudo apt-get install tree
-        tree
-
-    - name: Load and build docker image
-      # Build docker image from Dockerfile using python 3.7
-      run: |
-        docker build -t test_image -f test/Dockerfile_3.7 .
-
-    - name: Run autotest_bot.py
-      # docker exec -i app bash -c "cd /root/template && poetry run pytest test/benchmark_distances_points_to_point.py --benchmark-compare"
-                                                                                             # Run bot and list resulting files (replay file, stable_id.json)
-      run: |
-        docker run -it -d --name app1 test_image
-        docker exec -i app1 bash -c "python test/travis_test_script.py test/autotest_bot.py"
-        docker exec -i app1 bash -c "tree"
-        docker rm -f app1
-
-    - name: Run upgradestest_bot.py
-      run: |
-        docker run -it -d --name app2 test_image
-        docker exec -i app2 bash -c "python test/travis_test_script.py test/upgradestest_bot.py"
-        docker exec -i app2 bash -c "tree"
-        docker rm -f app2
-
-    - name: Run damagetest_bot.py
-      run: |
-        docker run -it -d --name app3 test_image
-        docker exec -i app3 bash -c "python test/travis_test_script.py test/damagetest_bot.py"
-        docker exec -i app3 bash -c "tree"
-        docker rm -f app3
-
-    - name: Run queries_test_bot.py
-      run: |
-        docker run -it -d --name app4 test_image
-        docker exec -i app4 bash -c "python test/travis_test_script.py test/queries_test_bot.py"
-        docker exec -i app4 bash -c "tree"
-        docker rm -f app4
-=======
 #  run_autotest_bot:
 #    # Run test bots that download the SC2 linux client and run it
 #    name: Run testbots linux
@@ -229,7 +176,6 @@
 #        docker exec -i app4 bash -c "python test/travis_test_script.py test/queries_test_bot.py"
 #        docker exec -i app4 bash -c "tree"
 #        docker rm -f app4
->>>>>>> c3ca46de
 
   # https://github.com/JamesIves/github-pages-deploy-action
   release_to_github_pages:
