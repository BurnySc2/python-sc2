import random

import sc2
from sc2 import Race, Difficulty
from sc2.constants import *
from sc2.player import Bot, Computer
from sc2.position import Point2, Point3
from sc2.unit import Unit
from sc2.units import Units


class RampWallBot(sc2.BotAI):
    async def on_step(self, iteration):
        cc = self.units(COMMANDCENTER)
        if not cc.exists:
            return
        else:
            cc = cc.first

        if self.can_afford(SCV) and self.workers.amount < 16 and cc.is_idle:
            await self.do(cc.train(SCV))


        # Raise depos when enemies are nearby
        for depo in self.units(SUPPLYDEPOT).ready:
            for unit in self.known_enemy_units.not_structure:
                if unit.position.to2.distance_to(depo.position.to2) < 15:
                    break
            else:
                await self.do(depo(MORPH_SUPPLYDEPOT_LOWER))

        # Lower depos when no enemies are nearby
        for depo in self.units(SUPPLYDEPOTLOWERED).ready:
            for unit in self.known_enemy_units.not_structure:
                if unit.position.to2.distance_to(depo.position.to2) < 10:
                    await self.do(depo(MORPH_SUPPLYDEPOT_RAISE))
                    break

        depot_placement_positions = self.main_base_ramp.corner_depots
        # Uncomment the following if you want to build 3 supplydepots in the wall instead of a barracks in the middle + 2 depots in the corner
        # depot_placement_positions = self.main_base_ramp.corner_depots | {self.main_base_ramp.depot_in_middle}

        barracks_placement_position = None
        barracks_placement_position = self.main_base_ramp.barracks_correct_placement
        # If you prefer to have the barracks in the middle without room for addons, use the following instead
        # barracks_placement_position = self.main_base_ramp.barracks_in_middle

        depots = self.units(SUPPLYDEPOT) | self.units(SUPPLYDEPOTLOWERED)

        # Filter locations close to finished supply depots
        if depots:
            depot_placement_positions = {d for d in depot_placement_positions if depots.closest_distance_to(d) > 1}

        # Build depots
        if self.can_afford(SUPPLYDEPOT) and not self.already_pending(SUPPLYDEPOT):
            if len(depot_placement_positions) == 0:
                return
            # Choose any depot location
            target_depot_location = depot_placement_positions.pop()
            ws = self.workers.gathering
            if ws: # if workers were found
                w = ws.random
                await self.do(w.build(SUPPLYDEPOT, target_depot_location))

        # Build barracks
        if depots.ready.exists and self.can_afford(BARRACKS) and not self.already_pending(BARRACKS):
            if self.units(BARRACKS).amount + self.already_pending(BARRACKS) > 0:
                return
            ws = self.workers.gathering
            if ws and barracks_placement_position: # if workers were found
                w = ws.random
                await self.do(w.build(BARRACKS, barracks_placement_position))

    async def on_building_construction_complete(self, unit: Unit):
        print(f"Construction of building {unit} completed at {unit.position}.")


def main():
<<<<<<< HEAD
    sc2.run_game(sc2.maps.get("OdysseyLE"), [
=======
    map = random.choice(
        [
            # Most maps have 2 upper points at the ramp (len(self.main_base_ramp.upper) == 2)
            "AutomatonLE",
            "BlueshiftLE",
            "CeruleanFallLE",
            "KairosJunctionLE",
            "ParaSiteLE",
            "PortAleksanderLE",
            "StasisLE",
            "DarknessSanctuaryLE",
            "ParaSiteLE", # Has 5 upper points at the main ramp
            "AcolyteLE", # Has 4 upper points at the ramp to the in-base natural and 2 upper points at the small ramp
        ]
    )
    sc2.run_game(sc2.maps.get(map), [
>>>>>>> 2ad44757
        Bot(Race.Terran, RampWallBot()),
        Computer(Race.Zerg, Difficulty.Hard)
    ], realtime=False)

if __name__ == '__main__':
    main()<|MERGE_RESOLUTION|>--- conflicted
+++ resolved
@@ -76,9 +76,6 @@
 
 
 def main():
-<<<<<<< HEAD
-    sc2.run_game(sc2.maps.get("OdysseyLE"), [
-=======
     map = random.choice(
         [
             # Most maps have 2 upper points at the ramp (len(self.main_base_ramp.upper) == 2)
@@ -95,7 +92,6 @@
         ]
     )
     sc2.run_game(sc2.maps.get(map), [
->>>>>>> 2ad44757
         Bot(Race.Terran, RampWallBot()),
         Computer(Race.Zerg, Difficulty.Hard)
     ], realtime=False)
