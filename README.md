--- conflicted
+++ resolved
@@ -20,9 +20,8 @@
 
 You'll also need an StarCraft II executable. If you are running Windows or macOS, just install the normal SC2 from blizzard app. [The free starter edition works too.](https://us.battle.net/account/sc2/starter-edition/). Linux users must use the [Linux binary](https://github.com/Blizzard/s2client-proto#downloads).
 
-<<<<<<< HEAD
 You probably want some maps too. Official map downloads are available from [Blizzard/s2client-proto](https://github.com/Blizzard/s2client-proto#downloads). Notice: the map files are to be extracted into *subdirectories* of the `install-dir/Maps` directory.
-=======
+
 ### Running
 
 After installing the library, a StarCraft II executable, and some maps, you're ready to get started. Simply run a bot file to fire up an instance of StarCraft II with the bot running. For example:
@@ -30,7 +29,6 @@
 ```
 python3 examples/protoss/cannon_rush.py
 ```
->>>>>>> e0c2bcb7
 
 ## Example
 
